SHELL = /bin/bash
.SHELLFLAGS := -eu -o pipefail -c

PROJECT_DIR := $(shell dirname $(abspath $(lastword $(MAKEFILE_LIST))))
BIN_DIR := $(PROJECT_DIR)/bin
BOILERPLATE_DIR := $(PROJECT_DIR)/hack/boilerplate

# Image URL to use all building/pushing image targets
TAG ?= $(shell git describe --tags --abbrev=0 --match 'v[0-9].*[0-9].*[0-9]' 2>/dev/null )
IMG ?= ghcr.io/banzaicloud/kafka-operator:$(TAG)

# Produce CRDs that work back to Kubernetes 1.11 (no version conversion)
CRD_OPTIONS ?= "crd"

RELEASE_TYPE ?= p
RELEASE_MSG ?= "koperator release"

REL_TAG = $(shell ./scripts/increment_version.sh -${RELEASE_TYPE} ${TAG})

GOLANGCI_VERSION = 1.51.2
LICENSEI_VERSION = 0.8.0
GOPROXY=https://proxy.golang.org

CONTROLLER_GEN_VERSION = v0.9.2
CONTROLLER_GEN = $(PWD)/bin/controller-gen

ENVTEST_K8S_VERSION = 1.24.x!

KUSTOMIZE_BASE = config/overlays/specific-manager-version

HELM_CRD_PATH = charts/kafka-operator/crds

# Get the currently used golang install path (in GOPATH/bin, unless GOBIN is set)
ifeq (,$(shell go env GOBIN))
GOBIN=$(shell go env GOPATH)/bin
else
GOBIN=$(shell go env GOBIN)
endif

export PATH := $(PWD)/bin:$(PATH)

help: ## Display this help.
	@awk 'BEGIN {FS = ":.*##"; printf "\nUsage:\n  make \033[36m<target>\033[0m\n"} /^([a-zA-Z_0-9-]|\/)+:.*?##/ { printf "  \033[36m%-20s\033[0m %s\n", $$1, $$2 } /^##@/ { printf "\n\033[1m%s\033[0m\n", substr($$0, 5) } ' $(MAKEFILE_LIST)

all: test manager ## Run 'test' and 'manager' targets.

.PHONY: check
check: test lint ## Run tests and linters

bin/golangci-lint: bin/golangci-lint-${GOLANGCI_VERSION} ## Symlink golangi-lint-<version> into versionless golangci-lint.
	@ln -sf golangci-lint-${GOLANGCI_VERSION} bin/golangci-lint
bin/golangci-lint-${GOLANGCI_VERSION}: ## Download versioned golangci-lint.
	@mkdir -p bin
	curl -sfL https://raw.githubusercontent.com/golangci/golangci-lint/master/install.sh | bash -s -- -b ./bin v${GOLANGCI_VERSION}
	@mv bin/golangci-lint $@

.PHONY: lint
lint: bin/golangci-lint ## Run linter analysis.
	bin/golangci-lint run -c ./.golangci.yml --timeout=5m
	cd api && ../bin/golangci-lint run -c ../.golangci.yml --timeout=5m
	cd properties && ../bin/golangci-lint run -c ../.golangci.yml --timeout=5m
	cd tests/e2e && ../../bin/golangci-lint run -c ../../.golangci.yml --timeout=5m

.PHONY: lint-fix ## Run linter with automatic fixes.
lint-fix: bin/golangci-lint ## Run linter
	@bin/golangci-lint run -v --fix

bin/licensei: bin/licensei-${LICENSEI_VERSION} ## Symlink licensei-<version> into versionless licensei.
	@ln -sf licensei-${LICENSEI_VERSION} bin/licensei
bin/licensei-${LICENSEI_VERSION}: ## Download versioned licensei.
	@mkdir -p bin
	curl -sfL https://raw.githubusercontent.com/goph/licensei/master/install.sh | bash -s v${LICENSEI_VERSION}
	@mv bin/licensei $@

.PHONY: license-check
license-check: bin/licensei ## Run license check.
	bin/licensei check

.PHONY: license-cache
license-cache: bin/licensei ## Generate license cache.
	bin/licensei cache

install-kustomize: ## Install kustomize.
	@ if ! which bin/kustomize &>/dev/null; then\
		scripts/install_kustomize.sh;\
	fi

test: generate fmt vet manifests bin/setup-envtest ## Run unit and integration (non-e2e) tests.
	cd api && go test ./...
	KUBEBUILDER_ASSETS=$$($(BIN_DIR)/setup-envtest --print path --bin-dir $(BIN_DIR) use $(ENVTEST_K8S_VERSION)) \
	go test ./... \
		-coverprofile cover.out \
		-v \
		-failfast \
		-test.v \
		-test.paniconexit0 \
		-timeout 1h
	cd properties && go test -coverprofile cover.out -cover -failfast -v -covermode=count ./pkg/... ./internal/...

<<<<<<< HEAD
# Run e2e tests
test-e2e:
	 IMG_E2E=${IMG_E2E} go test github.com/banzaicloud/koperator/tests/e2e \
=======
test-e2e: # Run e2e tests.
	go test github.com/banzaicloud/koperator/tests/e2e \
>>>>>>> aa018adb
		-v \
		-timeout 20m \
		-tags e2e \
		--ginkgo.show-node-events \
		--ginkgo.trace \
		--ginkgo.v

manager: generate fmt vet ## Generate (kubebuilder) and build manager binary.
	go build -o bin/manager main.go

# Run against the configured Kubernetes cluster in ~/.kube/config
run: generate fmt vet manifests ## Run the generated manager against the configured Kubernetes cluster.
	go run ./main.go

# Install CRDs into a cluster by manually creating or replacing the CRD depending on whether is currently existing
# Apply is not applicable as the last-applied-configuration annotation would exceed the size limit enforced by the api server
install: manifests ## Install generated CRDs into the configured Kubernetes cluster.
	kubectl create -f config/base/crds || kubectl replace -f config/base/crds

# Deploy controller in the configured Kubernetes cluster in ~/.kube/config
deploy: install-kustomize install ## Deploy controller into the configured Kubernetes cluster.
	# creates the kafka namespace
	bin/kustomize build config | kubectl apply -f -
	./scripts/image_patch.sh "${KUSTOMIZE_BASE}/manager_image_patch.yaml" ${IMG}
	bin/kustomize build $(KUSTOMIZE_BASE) | kubectl apply -f -

# Generate manifests e.g. CRD, RBAC etc.
manifests: bin/controller-gen ## Generate (Kubebuilder) manifests e.g. CRD, RBAC etc.
	cd api && $(CONTROLLER_GEN) $(CRD_OPTIONS) webhook paths="./..." output:crd:artifacts:config=../config/base/crds output:webhook:artifacts:config=../config/base/webhook
	$(CONTROLLER_GEN) $(CRD_OPTIONS) rbac:roleName=manager-role paths="./controllers/..." output:rbac:artifacts:config=./config/base/rbac
	## Regenerate CRDs for the helm chart
	cp config/base/crds/kafka.banzaicloud.io_cruisecontroloperations.yaml $(HELM_CRD_PATH)/cruisecontroloperations.yaml
	cp config/base/crds/kafka.banzaicloud.io_kafkaclusters.yaml $(HELM_CRD_PATH)/kafkaclusters.yaml
	cp config/base/crds/kafka.banzaicloud.io_kafkatopics.yaml $(HELM_CRD_PATH)/kafkatopics.yaml
	cp config/base/crds/kafka.banzaicloud.io_kafkausers.yaml $(HELM_CRD_PATH)/kafkausers.yaml

fmt: ## Run go fmt against code.
	go fmt ./...
	cd api && go fmt ./...
	cd properties && go fmt ./...

vet: ## Run go vet against code.
	go vet ./...
	cd api && go fmt ./...
	cd properties && go vet ./...

generate: bin/controller-gen gen-license-header ## Generate source code for APIs, Mocks, etc.
	cd api && $(CONTROLLER_GEN) object:headerFile=$(BOILERPLATE_DIR)/header.go.generated.txt paths="./..."

docker-build: ## Build the operator docker image.
	docker build . -t ${IMG}

docker-push: ## Push the operator docker image.
	docker push ${IMG}

bin/controller-gen: bin/controller-gen-$(CONTROLLER_GEN_VERSION) ## Symlink controller-gen-<version> into versionless controller-gen.
	@ln -sf controller-gen-$(CONTROLLER_GEN_VERSION) bin/controller-gen

bin/controller-gen-$(CONTROLLER_GEN_VERSION): ## Download versioned controller-gen.
	GOBIN=$(PWD)/bin go install sigs.k8s.io/controller-tools/cmd/controller-gen@$(CONTROLLER_GEN_VERSION)
	mv bin/controller-gen bin/controller-gen-$(CONTROLLER_GEN_VERSION)

# find or download setup-envtest

# https://github.com/kubernetes-sigs/controller-runtime/commits/main/tools/setup-envtest
SETUP_ENVTEST_VERSION := d4f1e822ca11e9ff149bf2d9b5285f375334eba5

bin/setup-envtest: $(BIN_DIR)/setup-envtest-$(SETUP_ENVTEST_VERSION) ## Symlink setup-envtest-<version> into versionless setup-envtest.
	@ln -sf setup-envtest-$(SETUP_ENVTEST_VERSION) $(BIN_DIR)/setup-envtest

$(BIN_DIR)/setup-envtest-$(SETUP_ENVTEST_VERSION): ## Download versioned setup-envtest.
	@mkdir -p $(BIN_DIR)
	@GOBIN=$(BIN_DIR) go install sigs.k8s.io/controller-runtime/tools/setup-envtest@$(SETUP_ENVTEST_VERSION)
	@mv $(BIN_DIR)/setup-envtest $(BIN_DIR)/setup-envtest-$(SETUP_ENVTEST_VERSION)

check-release: ## Release confirmation.
	@echo "A new tag (${REL_TAG}) will be pushed to Github, and a new Docker image will be released. Are you sure? [y/N] " && read ans && [ $${ans:-N} == y ]

release: check-release ## Tag and push a release.
	git tag -a ${REL_TAG} -m ${RELEASE_MSG}
	git push origin ${REL_TAG}

update-go-deps: ## Update Go modules dependencies.
	for dir in api properties . test/e2e; do \
		( \
		echo "Updating $$dir deps"; \
		cd $$dir; \
		go mod tidy; \
		for m in $$(go list -mod=readonly -m -f '{{ if and (not .Replace) (not .Indirect) (not .Main)}}{{.Path}}{{end}}' all); do \
			go get -u $$m; \
		done; \
		go mod tidy \
		) \
	done

ADDLICENSE_VERSION := 1.1.1

bin/addlicense: $(BIN_DIR)/addlicense-$(ADDLICENSE_VERSION) ## Symlink addlicense-<version> into versionless addlicense.
	@ln -sf addlicense-$(ADDLICENSE_VERSION) $(BIN_DIR)/addlicense

$(BIN_DIR)/addlicense-$(ADDLICENSE_VERSION): ## Download versioned addlicense.
	@mkdir -p $(BIN_DIR)
	@GOBIN=$(BIN_DIR) go install github.com/google/addlicense@v$(ADDLICENSE_VERSION)
	@mv $(BIN_DIR)/addlicense $(BIN_DIR)/addlicense-$(ADDLICENSE_VERSION)

ADDLICENSE_SOURCE_DIRS := api controllers internal pkg properties scripts tests/e2e
ADDLICENSE_OPTS_IGNORE := -ignore '**/*.yml' -ignore '**/*.yaml' -ignore '**/*.xml'

.PHONY: license-header-check
license-header-check: gen-license-header bin/addlicense ## Find missing license header in source code files.
	bin/addlicense \
		-check \
		-f $(BOILERPLATE_DIR)/header.generated.txt \
		$(ADDLICENSE_OPTS_IGNORE) \
		$(ADDLICENSE_SOURCE_DIRS)

.PHONY: license-header-fix
license-header-fix: gen-license-header bin/addlicense ## Fix missing license header in source code files.
	bin/addlicense \
		-f $(BOILERPLATE_DIR)/header.generated.txt \
		$(ADDLICENSE_OPTS_IGNORE) \
		$(ADDLICENSE_SOURCE_DIRS)

GOTEMPLATE_VERSION := 3.7.3

bin/gotemplate: $(BIN_DIR)/gotemplate-$(GOTEMPLATE_VERSION) ## Symlink gotemplate-<version> into versionless gotemplate.
	@ln -sf gotemplate-$(GOTEMPLATE_VERSION) $(BIN_DIR)/gotemplate

$(BIN_DIR)/gotemplate-$(GOTEMPLATE_VERSION): ## Download versioned gotemplate.
	@mkdir -p $(BIN_DIR)
	@GOBIN=$(BIN_DIR) go install github.com/coveooss/gotemplate/v3@v$(GOTEMPLATE_VERSION)
	@mv $(BIN_DIR)/gotemplate $(BIN_DIR)/gotemplate-$(GOTEMPLATE_VERSION)

.PHONY: gen-license-header
gen-license-header: bin/gotemplate ## Generate license header used in source code files.
	GOTEMPLATE_NO_STDIN=true \
	$(BIN_DIR)/gotemplate run \
		--follow-symlinks \
		--import="$(BOILERPLATE_DIR)/vars.yml" \
		--source="$(BOILERPLATE_DIR)"


MOCKGEN_VERSION := 0.2.0

bin/mockgen: $(BIN_DIR)/mockgen-$(MOCKGEN_VERSION) ## Symlink mockgen-<version> into versionless mockgen.
	@ln -sf mockgen-$(MOCKGEN_VERSION) $(BIN_DIR)/mockgen

$(BIN_DIR)/mockgen-$(MOCKGEN_VERSION): ## Download versioned mockgen.
	@mkdir -p $(BIN_DIR)
	@GOBIN=$(BIN_DIR) go install go.uber.org/mock/mockgen@v$(MOCKGEN_VERSION)
	@mv $(BIN_DIR)/mockgen $(BIN_DIR)/mockgen-$(MOCKGEN_VERSION)

.PHONY: mock-generate
mock-generate: bin/mockgen ## Generate mocks for specified interfaces.
	$(BIN_DIR)/mockgen \
		-copyright_file $(BOILERPLATE_DIR)/header.generated.txt \
		-package mocks \
		-source pkg/scale/types.go \
		-destination controllers/tests/mocks/scale.go
	$(BIN_DIR)/mockgen \
	    -copyright_file $(BOILERPLATE_DIR)/header.generated.txt \
	    -package mocks \
		-destination pkg/resources/kafka/mocks/Client.go \
		sigs.k8s.io/controller-runtime/pkg/client Client
	$(BIN_DIR)/mockgen \
		-copyright_file $(BOILERPLATE_DIR)/header.generated.txt \
		-package mocks \
		-source pkg/kafkaclient/client.go \
		-destination pkg/resources/kafka/mocks/KafkaClient.go<|MERGE_RESOLUTION|>--- conflicted
+++ resolved
@@ -97,14 +97,9 @@
 		-timeout 1h
 	cd properties && go test -coverprofile cover.out -cover -failfast -v -covermode=count ./pkg/... ./internal/...
 
-<<<<<<< HEAD
 # Run e2e tests
 test-e2e:
 	 IMG_E2E=${IMG_E2E} go test github.com/banzaicloud/koperator/tests/e2e \
-=======
-test-e2e: # Run e2e tests.
-	go test github.com/banzaicloud/koperator/tests/e2e \
->>>>>>> aa018adb
 		-v \
 		-timeout 20m \
 		-tags e2e \
