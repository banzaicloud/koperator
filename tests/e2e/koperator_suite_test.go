--- conflicted
+++ resolved
@@ -55,16 +55,9 @@
 
 var _ = When("Testing e2e test altogether", Ordered, func() {
 	//testInstall()
-<<<<<<< HEAD
 	testProduceConsumeExternal("kafka-controller")
 	// testProduceConsumeInternal()
 	// testUninstallZookeeperCluster()
 	// testUninstallKafkaCluster()
-	// testUninstall()
-=======
-	//testProduceConsumeInternal()
-	testUninstallZookeeperCluster()
-	testUninstallKafkaCluster()
-	testUninstall()
->>>>>>> 24ec257d
+  // testUninstall()
 })