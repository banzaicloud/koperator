--- conflicted
+++ resolved
@@ -17,33 +17,8 @@
 	})
 }
 
-<<<<<<< HEAD
+
 func testProduceConsumeExternal(kubectlOptions k8s.KubectlOptions, tlsSecretName string) bool {
-=======
-func testProduceConsumeInternalSSL(tlsSecretName string) bool {
-	return When("Internally produce and consume message to/from Kafka cluster using SSL", func() {
-		var kubectlOptions k8s.KubectlOptions
-		var err error
-
-		It("Acquiring K8s config and context", func() {
-			kubectlOptions, err = kubectlOptionsForCurrentContext()
-			Expect(err).NotTo(HaveOccurred())
-		})
-
-		kubectlOptions.Namespace = koperatorLocalHelmDescriptor.Namespace
-
-		requireDeployingKafkaUser(kubectlOptions, kafkaUserName, tlsSecretName)
-		requireDeployingKcatPod(kubectlOptions, kcatPodName, tlsSecretName)
-		requireDeployingKafkaTopic(kubectlOptions, testInternalTopicName)
-		requireInternalProducingConsumingMessage(kubectlOptions, "", kcatPodName, testInternalTopicName, tlsSecretName)
-		requireDeleteKafkaTopic(kubectlOptions, testInternalTopicName)
-		requireDeleteKcatPod(kubectlOptions, kcatPodName)
-		requireDeleteKafkaUser(kubectlOptions, kafkaUserName)
-	})
-}
-
-func testProduceConsumeExternal(tlsSecretName string) bool {
->>>>>>> 8839af45
 	return When("Externally produce and consume message to/from Kafka cluster", func() {
 		kubectlOptions.Namespace = koperatorLocalHelmDescriptor.Namespace
 
