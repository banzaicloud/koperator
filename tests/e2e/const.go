// Copyright © 2023 Cisco Systems, Inc. and/or its affiliates
//
// Licensed under the Apache License, Version 2.0 (the "License");
// you may not use this file except in compliance with the License.
// You may obtain a copy of the License at
//
//     http://www.apache.org/licenses/LICENSE-2.0
//
// Unless required by applicable law or agreed to in writing, software
// distributed under the License is distributed on an "AS IS" BASIS,
// WITHOUT WARRANTIES OR CONDITIONS OF ANY KIND, either express or implied.
// See the License for the specific language governing permissions and
// limitations under the License.

package e2e

import "time"

type Version = string

const (

	// LocalVersion means using the files in the local repository snapshot.
	LocalVersion Version = "local"

	kubectlNotFoundErrorMsg = "NotFound"

	kubectlArgGoTemplateName                              = `-o=go-template='{{range .items}}{{.metadata.name}}{{"\n"}}{{end}}'`
	kubectlArgGoTemplateKindNameNamespace                 = `-o=go-template='{{range .items}}{{.kind}}{{"/"}}{{.metadata.name}}{{if .metadata.namespace}}{{"."}}{{.metadata.namespace}}{{end}}{{"\n"}}{{end}}'`
	kubectlArgGoTemplateInternalListenersName             = `-o=go-template='{{range $key,$value := .status.listenerStatuses.internalListeners}}{{$key}}{{"\n"}}{{end}}`
	kubectlArgGoTemplateInternalListenerAddressesTemplate = `-o=go-template='{{range .status.listenerStatuses.internalListeners.%s}}{{.address}}{{"\n"}}{{end}}`
	// kubectlArgGoTemplateExternalListenersName             = `-o=go-template='{{range $key,$value := .status.listenerStatuses.externallListeners}}{{$key}}{{"\n"}}{{end}}`
	// kubectlArgGoTemplateExternalListenerAddressesTemplate = `-o=go-template='{{range .status.listenerStatuses.externalListeners.%s}}{{.address}}{{"\n"}}{{end}}`

	kafkaKind                  = "kafkaclusters.kafka.banzaicloud.io"
	kafkaClusterName           = "kafka"
	testTopicName              = "topic-icp"
	kcatPodName                = "kcat"
	zookeeperKind              = "zookeeperclusters.zookeeper.pravega.io"
	zookeeperClusterName       = "zookeeper-server"
	managedByHelmLabelTemplate = "app.kubernetes.io/managed-by=Helm,app.kubernetes.io/instance=%s"

<<<<<<< HEAD
	kafkaClusterCreateTimeout     = "500s"
	zookeeperClusterCreateTimeout = "240s"

	cruiseControlPodReadinessTimeout       = "50s"
	defaultDeletionTimeout                 = "20s"
	defaultPodReadinessWaitTime            = "10s"
	defaultTopicCreationWaitTime           = "10s"
	kafkaClusterResourceReadinessTimeout   = 60 * time.Second
=======
	defaultDeletionTimeout                 = 20 * time.Second
	defaultPodReadinessWaitTime            = 10 * time.Second
	defaultTopicCreationWaitTime           = 10 * time.Second
>>>>>>> b9054567
	kafkaClusterResourceCleanupTimeout     = 30 * time.Second
	zookeeperClusterResourceCleanupTimeout = 60 * time.Second
	externalConsumerTimeout                = 5 * time.Second
	externalProducerTimeout                = 5 * time.Second

	kcatPodTemplate          = "templates/kcat.yaml.tmpl"
	kafkaTopicTemplate       = "templates/topic.yaml.tmpl"
	zookeeperClusterTemplate = "templates/zookeeper_cluster.yaml.tmpl"
)

func basicK8sCRDs() []string {
	return []string{
		"pods",
		"services",
		"deployments.apps",
		"daemonset.apps",
		"replicasets.apps",
		"statefulsets.apps",
		"secrets",
		"serviceaccounts",
		"configmaps",
		"mutatingwebhookconfigurations.admissionregistration.k8s.io",
		"validatingwebhookconfigurations.admissionregistration.k8s.io",
		"jobs.batch",
		"cronjobs.batch",
		"poddisruptionbudgets.policy",
		"podsecuritypolicies.policy",
		"persistentvolumeclaims",
		"persistentvolumes",
	}
}

func certManagerCRDs() []string {
	return []string{
		"certificaterequests.cert-manager.io",
		"certificates.cert-manager.io",
		"challenges.acme.cert-manager.io",
		"clusterissuers.cert-manager.io",
		"issuers.cert-manager.io",
		"orders.acme.cert-manager.io",
	}
}

func prometheusCRDs() []string {
	return []string{
		"alertmanagerconfigs.monitoring.coreos.com",
		"alertmanagers.monitoring.coreos.com",
		"probes.monitoring.coreos.com",
		"prometheuses.monitoring.coreos.com",
		"prometheusrules.monitoring.coreos.com",
		"servicemonitors.monitoring.coreos.com",
		"thanosrulers.monitoring.coreos.com",
		"podmonitors.monitoring.coreos.com",
	}
}

func zookeeperCRDs() []string {
	return []string{
		"zookeeperclusters.zookeeper.pravega.io",
	}
}

func koperatorCRDs() []string {
	return []string{
		"kafkatopics.kafka.banzaicloud.io",
		"kafkaclusters.kafka.banzaicloud.io",
		"kafkausers.kafka.banzaicloud.io",
		"cruisecontroloperations.kafka.banzaicloud.io",
	}
}

func getKoperatorRelatedResourceKinds() []string {
	return []string{
		"nodepoollabelsets.labels.banzaicloud.io",
		"kafkatopics.kafka.banzaicloud.io",
		"kafkaclusters.kafka.banzaicloud.io",
		"kafkausers.kafka.banzaicloud.io",
		"cruisecontroloperations.kafka.banzaicloud.io",
		"istiomeshgateways.servicemesh.cisco.com",
		"virtualservices.networking.istio.io",
		"gateways.networking.istio.io",
		"clusterissuers.cert-manager.io",
		"servicemonitors.monitoring.coreos.com",
	}
}<|MERGE_RESOLUTION|>--- conflicted
+++ resolved
@@ -40,20 +40,14 @@
 	zookeeperClusterName       = "zookeeper-server"
 	managedByHelmLabelTemplate = "app.kubernetes.io/managed-by=Helm,app.kubernetes.io/instance=%s"
 
-<<<<<<< HEAD
-	kafkaClusterCreateTimeout     = "500s"
-	zookeeperClusterCreateTimeout = "240s"
+	kafkaClusterCreateTimeout     = 500 * time.Second
+	zookeeperClusterCreateTimeout = 4 * time.Minute
 
-	cruiseControlPodReadinessTimeout       = "50s"
-	defaultDeletionTimeout                 = "20s"
-	defaultPodReadinessWaitTime            = "10s"
-	defaultTopicCreationWaitTime           = "10s"
+	cruiseControlPodReadinessTimeout       = 50 * time.Second
 	kafkaClusterResourceReadinessTimeout   = 60 * time.Second
-=======
 	defaultDeletionTimeout                 = 20 * time.Second
 	defaultPodReadinessWaitTime            = 10 * time.Second
 	defaultTopicCreationWaitTime           = 10 * time.Second
->>>>>>> b9054567
 	kafkaClusterResourceCleanupTimeout     = 30 * time.Second
 	zookeeperClusterResourceCleanupTimeout = 60 * time.Second
 	externalConsumerTimeout                = 5 * time.Second
