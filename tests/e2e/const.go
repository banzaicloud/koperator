// Copyright © 2023 Cisco Systems, Inc. and/or its affiliates
//
// Licensed under the Apache License, Version 2.0 (the "License");
// you may not use this file except in compliance with the License.
// You may obtain a copy of the License at
//
//     http://www.apache.org/licenses/LICENSE-2.0
//
// Unless required by applicable law or agreed to in writing, software
// distributed under the License is distributed on an "AS IS" BASIS,
// WITHOUT WARRANTIES OR CONDITIONS OF ANY KIND, either express or implied.
// See the License for the specific language governing permissions and
// limitations under the License.

package e2e

import "time"

// Versions.
type Version = string

const (

	// LocalVersion means using the files in the local repository snapshot.
	LocalVersion Version = "local"

	kubectlArgGoTemplateName                              = `-o=go-template='{{range .items}}{{.metadata.name}}{{"\n"}}{{end}}'`
	kubectlArgGoTemplateKindNameNamespace                 = `-o=go-template='{{range .items}}{{.kind}}{{"/"}}{{.metadata.name}}{{if .metadata.namespace}}{{"."}}{{.metadata.namespace}}{{end}}{{"\n"}}{{end}}'`
	kubectlArgGoTemplateInternalListenersName             = `-o=go-template='{{range $key,$value := .status.listenerStatuses.internalListeners}}{{$key}}{{"\n"}}{{end}}`
	kubectlArgGoTemplateInternalListenerAddressesTemplate = `-o=go-template='{{range .status.listenerStatuses.internalListeners.%s}}{{.address}}{{"\n"}}{{end}}`
<<<<<<< HEAD
	kubectlArgGoTemplateExternalListenersName             = `-o=go-template='{{range $key,$value := .status.listenerStatuses.externalListeners}}{{$key}}{{"\n"}}{{end}}`
	kubectlArgGoTemplateExternalListenerAddressesTemplate = `-o=go-template='{{range .status.listenerStatuses.externalListeners.%s}}{{.address}}{{"\n"}}{{end}}`
=======
	// kubectlArgGoTemplateExternalListenersName             = `-o=go-template='{{range $key,$value := .status.listenerStatuses.externallListeners}}{{$key}}{{"\n"}}{{end}}`
	// kubectlArgGoTemplateExternalListenerAddressesTemplate = `-o=go-template='{{range .status.listenerStatuses.externalListeners.%s}}{{.address}}{{"\n"}}{{end}}`
>>>>>>> 24ec257d

	crdKind                    = "customresourcedefinitions.apiextensions.k8s.io"
	kafkaKind                  = "kafkaclusters.kafka.banzaicloud.io"
	kafkaTopicKind             = "kafkatopics.kafka.banzaicloud.io"
	kafkaClusterName           = "kafka"
<<<<<<< HEAD
	testExternalTopicName      = "topic-test-external"
	testInternalTopicName      = "topic-test-internal"
=======
	testTopicName              = "topic-test"
>>>>>>> 24ec257d
	kcatPodName                = "kcat"
	zookeeperKind              = "zookeeperclusters.zookeeper.pravega.io"
	zookeeperClusterName       = "zookeeper-server"
	managedByHelmLabelTemplate = "app.kubernetes.io/managed-by=Helm,app.kubernetes.io/instance=%s"

	defaultDeletionTimeout                 = 20 * time.Second
	defaultPodReadinessWaitTime            = 10 * time.Second
	defaultTopicCreationWaitTime           = 10 * time.Second
	kafkaClusterResourceCleanupTimeout     = 30 * time.Second
	zookeeperClusterResourceCleanupTimeout = 60 * time.Second
	externalConsumerTimeout                = 5 * time.Second
	externalProducerTimeout                = 5 * time.Second

	kcatPodTemplate    = "templates/kcat.yaml.tmpl"
	kafkaTopicTemplate = "templates/topic.yaml.tmpl"

	kubectlNotFoundErrorMsg = "NotFound"
)

func apiGroupKoperatorDependencies() map[string]string {
	return map[string]string{
		"cert-manager": "cert-manager.io",
		"zookeeper":    "zookeeper.pravega.io",
		"prometheus":   "monitoring.coreos.com",
	}
}

func basicK8sResourceKinds() []string {
	return []string{
		"pods",
		"services",
		"deployments.apps",
		"daemonset.apps",
		"replicasets.apps",
		"statefulsets.apps",
		"secrets",
		"serviceaccounts",
		"configmaps",
		"mutatingwebhookconfigurations.admissionregistration.k8s.io",
		"validatingwebhookconfigurations.admissionregistration.k8s.io",
		"jobs.batch",
		"cronjobs.batch",
		"poddisruptionbudgets.policy",
		"podsecuritypolicies.policy",
		"persistentvolumeclaims",
		"persistentvolumes",
	}
}

func koperatorCRDs() []string {
	return []string{
		"kafkatopics.kafka.banzaicloud.io",
		"kafkaclusters.kafka.banzaicloud.io",
		"kafkausers.kafka.banzaicloud.io",
		"cruisecontroloperations.kafka.banzaicloud.io",
	}
}

func koperatorRelatedResourceKinds() []string {
	return []string{
		"nodepoollabelsets.labels.banzaicloud.io",
		"kafkatopics.kafka.banzaicloud.io",
		"kafkaclusters.kafka.banzaicloud.io",
		"kafkausers.kafka.banzaicloud.io",
		"cruisecontroloperations.kafka.banzaicloud.io",
		"istiomeshgateways.servicemesh.cisco.com",
		"virtualservices.networking.istio.io",
		"gateways.networking.istio.io",
		"clusterissuers.cert-manager.io",
		"servicemonitors.monitoring.coreos.com",
	}
}<|MERGE_RESOLUTION|>--- conflicted
+++ resolved
@@ -28,24 +28,17 @@
 	kubectlArgGoTemplateKindNameNamespace                 = `-o=go-template='{{range .items}}{{.kind}}{{"/"}}{{.metadata.name}}{{if .metadata.namespace}}{{"."}}{{.metadata.namespace}}{{end}}{{"\n"}}{{end}}'`
 	kubectlArgGoTemplateInternalListenersName             = `-o=go-template='{{range $key,$value := .status.listenerStatuses.internalListeners}}{{$key}}{{"\n"}}{{end}}`
 	kubectlArgGoTemplateInternalListenerAddressesTemplate = `-o=go-template='{{range .status.listenerStatuses.internalListeners.%s}}{{.address}}{{"\n"}}{{end}}`
-<<<<<<< HEAD
 	kubectlArgGoTemplateExternalListenersName             = `-o=go-template='{{range $key,$value := .status.listenerStatuses.externalListeners}}{{$key}}{{"\n"}}{{end}}`
 	kubectlArgGoTemplateExternalListenerAddressesTemplate = `-o=go-template='{{range .status.listenerStatuses.externalListeners.%s}}{{.address}}{{"\n"}}{{end}}`
-=======
-	// kubectlArgGoTemplateExternalListenersName             = `-o=go-template='{{range $key,$value := .status.listenerStatuses.externallListeners}}{{$key}}{{"\n"}}{{end}}`
-	// kubectlArgGoTemplateExternalListenerAddressesTemplate = `-o=go-template='{{range .status.listenerStatuses.externalListeners.%s}}{{.address}}{{"\n"}}{{end}}`
->>>>>>> 24ec257d
+
 
 	crdKind                    = "customresourcedefinitions.apiextensions.k8s.io"
 	kafkaKind                  = "kafkaclusters.kafka.banzaicloud.io"
 	kafkaTopicKind             = "kafkatopics.kafka.banzaicloud.io"
 	kafkaClusterName           = "kafka"
-<<<<<<< HEAD
 	testExternalTopicName      = "topic-test-external"
 	testInternalTopicName      = "topic-test-internal"
-=======
-	testTopicName              = "topic-test"
->>>>>>> 24ec257d
+
 	kcatPodName                = "kcat"
 	zookeeperKind              = "zookeeperclusters.zookeeper.pravega.io"
 	zookeeperClusterName       = "zookeeper-server"
