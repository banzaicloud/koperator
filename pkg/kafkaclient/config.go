// Copyright © 2019 Banzai Cloud
//
// Licensed under the Apache License, Version 2.0 (the "License");
// you may not use this file except in compliance with the License.
// You may obtain a copy of the License at
//
//     http://www.apache.org/licenses/LICENSE-2.0
//
// Unless required by applicable law or agreed to in writing, software
// distributed under the License is distributed on an "AS IS" BASIS,
// WITHOUT WARRANTIES OR CONDITIONS OF ANY KIND, either express or implied.
// See the License for the specific language governing permissions and
// limitations under the License.

package kafkaclient

import (
	"crypto/tls"
	"fmt"

	"github.com/banzaicloud/kafka-operator/api/v1beta1"
	"github.com/banzaicloud/kafka-operator/pkg/pki"
	"github.com/banzaicloud/kafka-operator/pkg/util/kafka"
	"sigs.k8s.io/controller-runtime/pkg/client"
)

const kafkaDefaultTimeout = int64(5)

// KafkaConfig are the options to creating a new ClusterAdmin client
type KafkaConfig struct {
	BrokerURI string
	UseSSL    bool
	TLSConfig *tls.Config

	OperationTimeout int64
}

// ClusterConfig creates connection options from a KafkaCluster CR
func ClusterConfig(client client.Client, cluster *v1beta1.KafkaCluster) (*KafkaConfig, error) {
	conf := &KafkaConfig{}
	conf.BrokerURI = generateKafkaAddress(cluster)
	conf.OperationTimeout = kafkaDefaultTimeout

<<<<<<< HEAD
	if cluster.Spec.ListenersConfig.SSLSecrets != nil {
		tlsConfig, err := pki.GetPKIManager(client, cluster).GetControllerTLSConfig()
=======
	if cluster.Spec.ListenersConfig.SSLSecrets != nil && cluster.Spec.ListenersConfig.InternalListeners[determineInternalListenerForInnerCom(cluster.Spec.ListenersConfig.InternalListeners)].Type != "plaintext" {
		var err error
		tlsKeys := &corev1.Secret{}
		err = client.Get(context.TODO(),
			types.NamespacedName{
				Namespace: cluster.Namespace,
				Name:      cluster.Spec.ListenersConfig.SSLSecrets.TLSSecretName},
			tlsKeys,
		)
		if err != nil {
			if apierrors.IsNotFound(err) {
				err = errorfactory.New(errorfactory.ResourceNotReady{}, err, "controller secret not found")
			}
			return conf, err
		}
		clientCert := tlsKeys.Data[banzaicloudv1alpha1.ClientCertKey]
		clientKey := tlsKeys.Data[banzaicloudv1alpha1.ClientPrivateKeyKey]
		caCert := tlsKeys.Data[banzaicloudv1alpha1.CACertKey]
		x509ClientCert, err := tls.X509KeyPair(clientCert, clientKey)
>>>>>>> 0a1a54e3
		if err != nil {
			return conf, err
		}
		conf.UseSSL = true
		conf.TLSConfig = tlsConfig
	}
	return conf, nil
}

<<<<<<< HEAD
func generateKafkaAddress(cluster *v1beta1.KafkaCluster) string {
=======
func determineInternalListenerForInnerCom(internalListeners []banzaicloudv1beta1.InternalListenerConfig) int {
	for id, val := range internalListeners {
		if val.UsedForInnerBrokerCommunication {
			return id
		}
	}
	return 0
}

func generateKafkaAddress(cluster *banzaicloudv1beta1.KafkaCluster) string {
>>>>>>> 0a1a54e3
	if cluster.Spec.HeadlessServiceEnabled {
		return fmt.Sprintf("%s.%s:%d",
			fmt.Sprintf(kafka.HeadlessServiceTemplate, cluster.Name),
			cluster.Namespace,
			cluster.Spec.ListenersConfig.InternalListeners[0].ContainerPort,
		)
	}
	return fmt.Sprintf("%s.%s.svc.cluster.local:%d",
		fmt.Sprintf(kafka.AllBrokerServiceTemplate, cluster.Name),
		cluster.Namespace,
		cluster.Spec.ListenersConfig.InternalListeners[0].ContainerPort,
	)
}<|MERGE_RESOLUTION|>--- conflicted
+++ resolved
@@ -41,30 +41,8 @@
 	conf.BrokerURI = generateKafkaAddress(cluster)
 	conf.OperationTimeout = kafkaDefaultTimeout
 
-<<<<<<< HEAD
 	if cluster.Spec.ListenersConfig.SSLSecrets != nil {
 		tlsConfig, err := pki.GetPKIManager(client, cluster).GetControllerTLSConfig()
-=======
-	if cluster.Spec.ListenersConfig.SSLSecrets != nil && cluster.Spec.ListenersConfig.InternalListeners[determineInternalListenerForInnerCom(cluster.Spec.ListenersConfig.InternalListeners)].Type != "plaintext" {
-		var err error
-		tlsKeys := &corev1.Secret{}
-		err = client.Get(context.TODO(),
-			types.NamespacedName{
-				Namespace: cluster.Namespace,
-				Name:      cluster.Spec.ListenersConfig.SSLSecrets.TLSSecretName},
-			tlsKeys,
-		)
-		if err != nil {
-			if apierrors.IsNotFound(err) {
-				err = errorfactory.New(errorfactory.ResourceNotReady{}, err, "controller secret not found")
-			}
-			return conf, err
-		}
-		clientCert := tlsKeys.Data[banzaicloudv1alpha1.ClientCertKey]
-		clientKey := tlsKeys.Data[banzaicloudv1alpha1.ClientPrivateKeyKey]
-		caCert := tlsKeys.Data[banzaicloudv1alpha1.CACertKey]
-		x509ClientCert, err := tls.X509KeyPair(clientCert, clientKey)
->>>>>>> 0a1a54e3
 		if err != nil {
 			return conf, err
 		}
@@ -74,10 +52,7 @@
 	return conf, nil
 }
 
-<<<<<<< HEAD
-func generateKafkaAddress(cluster *v1beta1.KafkaCluster) string {
-=======
-func determineInternalListenerForInnerCom(internalListeners []banzaicloudv1beta1.InternalListenerConfig) int {
+func determineInternalListenerForInnerCom(internalListeners []v1beta1.InternalListenerConfig) int {
 	for id, val := range internalListeners {
 		if val.UsedForInnerBrokerCommunication {
 			return id
@@ -86,8 +61,7 @@
 	return 0
 }
 
-func generateKafkaAddress(cluster *banzaicloudv1beta1.KafkaCluster) string {
->>>>>>> 0a1a54e3
+func generateKafkaAddress(cluster *v1beta1.KafkaCluster) string {
 	if cluster.Spec.HeadlessServiceEnabled {
 		return fmt.Sprintf("%s.%s:%d",
 			fmt.Sprintf(kafka.HeadlessServiceTemplate, cluster.Name),
