--- conflicted
+++ resolved
@@ -42,7 +42,6 @@
 	BrokerIdLabelKey = "brokerId"
 
 	// These are default values for API keys
-<<<<<<< HEAD
 
 	/* General Config */
 	defaultServiceAccountName = "default"
@@ -101,66 +100,6 @@
 	// Cruise Control Task
 	defaultCruiseControlTaskDurationMin = 5
 
-=======
-
-	/* General Config */
-	defaultServiceAccountName = "default"
-
-	/* External Listener Config */
-
-	// defaultAnyCastPort kafka anycast port that can be used by clients for metadata queries
-	defaultAnyCastPort                 = 29092
-	defaultIngressControllerTargetPort = 29092
-
-	/* Envoy Config */
-
-	// KafkaClusterDeployment.spec.replicas
-	defaultEnvoyReplicas = 1
-	// KafkaClusterDeployment.spec.template.spec.container["envoy"].port["tcp-admin"].containerPort
-	defaultEnvoyAdminPort = 8081
-	// KafkaClusterDeployment.spec.template.spec.container["envoy"].port["tcp-health"].containerPort
-	defaultEnvoyHealthCheckPort = 8080
-	// KafkaClusterDeployment.spec.template.spec.container["envoy"].args
-	defaultEnvoyConcurrency = 0
-
-	// KafkaClusterDeployment.spec.template.spec.container["envoy"].resource
-	defaultEnvoyRequestResourceCpu    = "100m"
-	defaultEnvoyRequestResourceMemory = "100Mi"
-	defaultEnvoyLimitResourceCpu      = "100m"
-	defaultEnvoyLimitResourceMemory   = "100Mi"
-
-	// KafkaClusterDeployment.spec.template.spec.container["envoy"].image
-	defaultEnvoyImage = "envoyproxy/envoy:v1.22.2"
-
-	/* Broker Config */
-
-	// KafkaBrokerPod.spec.terminationGracePeriodSeconds
-	defaultBrokerTerminationGracePeriod = 120
-
-	// KafkaBrokerPod.spec.container["kafka"].resource
-	defaultBrokerRequestResourceCpu    = "1000m"
-	defaultBrokerRequestResourceMemory = "2Gi"
-	defaultBrokerLimitResourceCpu      = "1500m"
-	defaultBrokerLimitResourceMemory   = "3Gi"
-
-	defaultBrokerHeapOpts    = "-Xmx2G -Xms2G"
-	defaultBrokerPerfJvmOpts = "-server -XX:+UseG1GC -XX:MaxGCPauseMillis=20 -XX:InitiatingHeapOccupancyPercent=35 -XX:+ExplicitGCInvokesConcurrent -Djava.awt.headless=true -Dsun.net.inetaddr.ttl=60"
-
-	/* Cruise Control Config */
-
-	// CruiseControlDeployment.spec.template.spec.container["%s-cruisecontrol"].image
-	defaultCruiseControlImage = "ghcr.io/banzaicloud/cruise-control:2.5.123"
-
-	// CruiseControlDeployment.spec.template.spec.container["%s-cruisecontrol"].resources
-	defaultCruiseControlRequestResourceCpu    = "200m"
-	defaultCruiseControlRequestResourceMemory = "768Mi"
-	defaultCruiseControlLimitResourceCpu      = "200m"
-	defaultCruiseControlLimitResourceMemory   = "768Mi"
-
-	// Cruise Control Task
-	defaultCruiseControlTaskDurationMin = 5
-
->>>>>>> da8a72b5
 	// Kafka Cluster Spec
 	defaultKafkaClusterIngressController = "envoy"
 	defaultKafkaClusterK8sClusterDomain  = "cluster.local"
